--- conflicted
+++ resolved
@@ -13,14 +13,11 @@
       case x => x
     }
 
-<<<<<<< HEAD
-=======
   def specs2Import(scalaVersion: String) = scalaVersion match {
       case version if version startsWith "2.9" => "org.specs2" %% "specs2" % "1.12.4.1" % "test"
       case version if version startsWith "2.10" => "org.specs2" %% "specs2" % "1.13" % "test"
   }
 
->>>>>>> 622cc2e7
   val sharedSettings = Project.defaultSettings ++ Seq(
     organization := "com.twitter",
     scalaVersion := "2.9.3",
